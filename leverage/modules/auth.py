import time
from pathlib import Path
from configparser import NoSectionError, NoOptionError

import boto3
from botocore.exceptions import ClientError
from configupdater import ConfigUpdater

from leverage import logger
from leverage._utils import key_finder, ExitError, get_or_create_section, parse_tf_file


class SkipProfile(Exception):
    pass


def get_layer_profile(raw_profile: str, config_updater: ConfigUpdater, tf_profile: str, project: str):
    if "local." in raw_profile:
        # ignore values referencing to local variables
        # we will search for profiles directly in locals.tf instead
        raise SkipProfile

    # if it is exactly that variable, we already know the layer profile is tf_profile
    layer_profile = tf_profile if raw_profile == "${var.profile}" else None

    # replace variables with their corresponding values
    raw = raw_profile.replace("${var.profile}", tf_profile).replace("${var.project}", project)

    # the project and the role are at the beginning and end of the string
    _, *account_name, _ = raw.split("-")
    account_name = "-".join(account_name)
    logger.info(f"Attempting to get temporary credentials for {account_name} account.")

    sso_profile = f"{project}-sso-{account_name}"
    # if profile wasn't configured during configuration step
    # it means we do not have permissions for the role in the account
    try:
        account_id = config_updater.get(f"profile {sso_profile}", "account_id").value
        sso_role = config_updater.get(f"profile {sso_profile}", "role_name").value
    except NoSectionError:
        raise ExitError(40, f"Missing {sso_profile} permission for account {account_name}.")

    # if we are processing a profile from a different layer, we need to build it
    layer_profile = layer_profile or f"{project}-{account_name}-{sso_role.lower()}"

    return account_id, account_name, sso_role, layer_profile


def update_config_section(updater: ConfigUpdater, layer_profile: str, data: dict):
    """
    Update the <layer_profile> section with the values given on <data>.
    """
    section = get_or_create_section(updater, layer_profile)
    for key, value in data.items():
        section.set(key, value)

    updater.update_file()


def get_profiles(cli):
    """
    Get the AWS profiles present on the layer by parsing some tf files.
    """
    raw_profiles = set()
    # these are files from the layer we are currently on
    for name in ("config.tf", "locals.tf"):
        try:
<<<<<<< HEAD
            with open(cli.paths.cwd / name) as tf_file:
                tf_config = hcl2.load(tf_file)
=======
            tf_config = parse_tf_file(Path(name))
>>>>>>> 9cbfa4c3
        except FileNotFoundError:
            continue

        # get all the "profile" references from the file
        # but avoid lookup references (we will catch those profiles from locals.tf instead)
        raw_profiles.update(set(key_finder(tf_config, "profile", "lookup")))

    # the profile value from <layer>/config/backend.tfvars
    backend_config = parse_tf_file(cli.paths.local_backend_tfvars)
    tf_profile = backend_config["profile"]

    return tf_profile, raw_profiles


def refresh_layer_credentials(cli):
    tf_profile, raw_profiles = get_profiles(cli)
    config_updater = ConfigUpdater()
    config_updater.read(cli.paths.host_aws_profiles_file)

    client = boto3.client("sso", region_name=cli.sso_region_from_main_profile)
    for raw in raw_profiles:
        try:
            account_id, account_name, sso_role, layer_profile = get_layer_profile(
                raw,
                config_updater,
                tf_profile,
                cli.project,
            )
        except SkipProfile:
            continue

        # check if credentials need to be renewed
        try:
            expiration = int(config_updater.get(f"profile {layer_profile}", "expiration").value) / 1000
        except (NoSectionError, NoOptionError):
            # first time using this profile, skip into the credential's retrieval step
            logger.debug("No cached credentials found.")
        else:
            # we reduce the validity 30 minutes, to avoid expiration over long-standing tasks
            renewal = time.time() + (30 * 60)
            logger.debug(f"Token expiration time: {expiration}")
            logger.debug(f"Token renewal time: {renewal}")
            if renewal < expiration:
                # still valid, nothing to do with these profile!
                logger.info("Using already configured temporary credentials.")
                continue

        # retrieve credentials
        logger.debug(f"Retrieving role credentials for {sso_role}...")
        try:
            credentials = client.get_role_credentials(
                roleName=sso_role,
                accountId=account_id,
                accessToken=cli.get_sso_access_token(),
            )["roleCredentials"]
        except ClientError as error:
            if error.response["Error"]["Code"] in ("AccessDeniedException", "ForbiddenException"):
                raise ExitError(
                    40,
                    f"User does not have permission to assume role [bold]{sso_role}[/bold]"
                    " in this account.\nPlease check with your administrator or try"
                    " running [bold]leverage aws configure sso[/bold].",
                )

        # update expiration on aws/<project>/config
        logger.info(f"Writing {layer_profile} profile")
        update_config_section(
            config_updater,
            f"profile {layer_profile}",
            data={
                "expiration": credentials["expiration"],
            },
        )
        # write credentials on aws/<project>/credentials (create the file if it doesn't exist first)
        creds_path = Path(cli.paths.host_aws_credentials_file)
        creds_path.touch(exist_ok=True)
        credentials_updater = ConfigUpdater()
        credentials_updater.read(cli.paths.host_aws_credentials_file)

        update_config_section(
            credentials_updater,
            layer_profile,
            data={
                "aws_access_key_id": credentials["accessKeyId"],
                "aws_secret_access_key": credentials["secretAccessKey"],
                "aws_session_token": credentials["sessionToken"],
            },
        )
        logger.info(f"Credentials for {account_name} account written successfully.")<|MERGE_RESOLUTION|>--- conflicted
+++ resolved
@@ -65,12 +65,7 @@
     # these are files from the layer we are currently on
     for name in ("config.tf", "locals.tf"):
         try:
-<<<<<<< HEAD
-            with open(cli.paths.cwd / name) as tf_file:
-                tf_config = hcl2.load(tf_file)
-=======
-            tf_config = parse_tf_file(Path(name))
->>>>>>> 9cbfa4c3
+            tf_config = parse_tf_file(Path(cli.paths.cwd / name))
         except FileNotFoundError:
             continue
 
