--- conflicted
+++ resolved
@@ -38,16 +38,12 @@
 @click.pass_context
 def init(context, tf, no_backend, args):
     """ Initialize this layer. """
-<<<<<<< HEAD
-    backend_config = ["-backend=false" if no_backend else f"-backend-config={tf.backend_tfvars}"]
-=======
     is_layout_valid = context.invoke(validate_layout) # Validate layout before attempting to initialize Terraform
     if not is_layout_valid:
         logger.error("Layer configuration is not valid. Exiting.")
         raise Exit(1)
 
-    backend_config = ["-backend=false" if no_backend else f"-backend-config={tf.TF_BACKEND_TFVARS}"]
->>>>>>> f6047a54
+    backend_config = ["-backend=false" if no_backend else f"-backend-config={tf.backend_tfvars}"]
     args = backend_config + list(args)
     exit_code = tf.start_in_layer("init", *args)
 
