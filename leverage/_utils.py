"""
    General use utilities.
"""
from subprocess import run
from subprocess import PIPE

from click.exceptions import Exit

from leverage import logger


def clean_exception_traceback(exception):
    """Delete special local variables from all frames of an exception's traceback
    as to avoid polluting the output when displaying it.

    Args:
        exception (Exception): The exception which traceback needs to be cleaned.

    Return:
        Exception: The exception with a clean traceback.
    """
    locals_to_delete = [
        "__builtins__",
        "__cached__",
        "__doc__",
        "__file__",
        "__loader__",
        "__name__",
        "__package__",
        "__spec__",
    ]

    traceback = exception.__traceback__

    while traceback is not None:
        frame = traceback.tb_frame
        for key in locals_to_delete:
            try:
                del frame.f_locals[key]
            except KeyError:
                pass

        traceback = traceback.tb_next

    return exception


def git(command):
    """Run the given git command.

    Args:
        command (str): Complete git command with or without the binary name.
    """
    command = command.split()
    command = ["git"] + command if command[0] != "git" else command

    run(command, stdout=PIPE, stderr=PIPE, check=True)


def chain_commands(commands: list, chain: str = " && ") -> str:
    return f'bash -c "{chain.join(commands)}"'


class CustomEntryPoint:
    """
    Set a custom entrypoint on the container while entering the context.
    Once outside, return it to its original value.
    """

    def __init__(self, container, entrypoint):
        self.container = container
        self.old_entrypoint = container.entrypoint
        self.new_entrypoint = entrypoint

    def __enter__(self):
        self.container.entrypoint = self.new_entrypoint

    def __exit__(self, *args, **kwargs):
        self.container.entrypoint = self.old_entrypoint


class AwsCredsEntryPoint(CustomEntryPoint):
    """
    Fetching AWS credentials by setting the SSO/MFA entrypoints.
    This works as a replacement of _prepare_container.
    """

    def __init__(self, container):
        if container.sso_enabled:
            container._check_sso_token()
            auth_method = f"{container.TF_SSO_ENTRYPOINT} -- "
        elif container.mfa_enabled:
            auth_method = f"{container.TF_MFA_ENTRYPOINT} -- "
            container.environment.update(
                {
                    "AWS_SHARED_CREDENTIALS_FILE": container.environment["AWS_SHARED_CREDENTIALS_FILE"].replace(
                        "tmp", ".aws"
                    ),
                    "AWS_CONFIG_FILE": container.environment["AWS_CONFIG_FILE"].replace("tmp", ".aws"),
                }
            )
        else:
            auth_method = ""

        super(AwsCredsEntryPoint, self).__init__(container, entrypoint=auth_method)

    def __exit__(self, *args, **kwargs):
        super(AwsCredsEntryPoint, self).__exit__(*args, **kwargs)
        if self.container.mfa_enabled:
<<<<<<< HEAD
            self.container.environment.update({
                "AWS_SHARED_CREDENTIALS_FILE": self.container.environment["AWS_SHARED_CREDENTIALS_FILE"].replace(".aws", "tmp"),
                "AWS_CONFIG_FILE": self.container.environment["AWS_CONFIG_FILE"].replace(".aws", "tmp"),
            })


class ExitError(Exit):
    """
    Raise an Exit exception but also print an error description.
    """
    def __init__(self, exit_code: int, error_description: str):
        logger.error(error_description)
        super(Exit, self).__init__(exit_code)


class ContainerSession:
    """
    Handle the start/stop cycle of a container.
    Useful when you need to keep your container alive to share context between multiple commands.
    """
    def __init__(self, docker_client, container):
        self.docker_client = docker_client
        self.container = container

    def __enter__(self):
        self.docker_client.api.start(self.container)

    def __exit__(self, exc_type, exc_value, exc_tb):
        self.docker_client.api.stop(self.container)
        self.docker_client.api.remove_container(self.container)
=======
            self.container.environment.update(
                {
                    "AWS_SHARED_CREDENTIALS_FILE": self.container.environment["AWS_SHARED_CREDENTIALS_FILE"].replace(
                        ".aws", "tmp"
                    ),
                    "AWS_CONFIG_FILE": self.container.environment["AWS_CONFIG_FILE"].replace(".aws", "tmp"),
                }
            )
>>>>>>> 5749f735
<|MERGE_RESOLUTION|>--- conflicted
+++ resolved
@@ -107,17 +107,21 @@
     def __exit__(self, *args, **kwargs):
         super(AwsCredsEntryPoint, self).__exit__(*args, **kwargs)
         if self.container.mfa_enabled:
-<<<<<<< HEAD
-            self.container.environment.update({
-                "AWS_SHARED_CREDENTIALS_FILE": self.container.environment["AWS_SHARED_CREDENTIALS_FILE"].replace(".aws", "tmp"),
-                "AWS_CONFIG_FILE": self.container.environment["AWS_CONFIG_FILE"].replace(".aws", "tmp"),
-            })
+            self.container.environment.update(
+                {
+                    "AWS_SHARED_CREDENTIALS_FILE": self.container.environment["AWS_SHARED_CREDENTIALS_FILE"].replace(
+                        ".aws", "tmp"
+                    ),
+                    "AWS_CONFIG_FILE": self.container.environment["AWS_CONFIG_FILE"].replace(".aws", "tmp"),
+                }
+            )
 
 
 class ExitError(Exit):
     """
     Raise an Exit exception but also print an error description.
     """
+
     def __init__(self, exit_code: int, error_description: str):
         logger.error(error_description)
         super(Exit, self).__init__(exit_code)
@@ -128,6 +132,7 @@
     Handle the start/stop cycle of a container.
     Useful when you need to keep your container alive to share context between multiple commands.
     """
+
     def __init__(self, docker_client, container):
         self.docker_client = docker_client
         self.container = container
@@ -137,14 +142,4 @@
 
     def __exit__(self, exc_type, exc_value, exc_tb):
         self.docker_client.api.stop(self.container)
-        self.docker_client.api.remove_container(self.container)
-=======
-            self.container.environment.update(
-                {
-                    "AWS_SHARED_CREDENTIALS_FILE": self.container.environment["AWS_SHARED_CREDENTIALS_FILE"].replace(
-                        ".aws", "tmp"
-                    ),
-                    "AWS_CONFIG_FILE": self.container.environment["AWS_CONFIG_FILE"].replace(".aws", "tmp"),
-                }
-            )
->>>>>>> 5749f735
+        self.docker_client.api.remove_container(self.container)