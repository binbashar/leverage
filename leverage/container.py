import json
import os
from pathlib import Path
from datetime import datetime
from datetime import timedelta
import os

import hcl2
from click.exceptions import Exit
import dockerpty
from docker import DockerClient
from docker.errors import APIError, NotFound
from docker.types import Mount

from leverage import __toolbox_version__
from leverage import logger
from leverage.logger import console
from leverage.logger import get_script_log_level
from leverage.path import get_root_path
from leverage.path import get_account_path
from leverage.path import get_global_config_path
from leverage.path import get_account_config_path
from leverage.path import NotARepositoryError
from leverage.conf import load as load_env


def get_docker_client():
    """ Attempt to get a Docker client from the environment configuration. Halt application otherwise.

    Raises:
        Exit: If communication to Docker server could not be established.

    Returns:
        docker.DockerClient: Client for Docker daemon.
    """
    try:
        docker_client = DockerClient.from_env()
        docker_client.ping()

    except:
        logger.error("Docker daemon doesn't seem to be responding. "
                     "Please check it is up and running correctly before re-running the command.")
        raise Exit(1)

    return docker_client


class LeverageContainer:
    """ Basic Leverage Container. Holds the minimum information required to run the Docker image that Leverage uses
    to perform its operations. Commands can be issued as interactive via `start` for when live output or user input is desired
    or the can be simply executed via `exec` to run silently and retrieve the command output.

    NOTE: An aggregation approach to this design should be considered instead of the current inheritance approach.
    """
    LEVERAGE_IMAGE = "binbash/leverage-toolbox"

    SSO_LOGIN_URL = "https://device.sso.{region}.amazonaws.com"

    COMMON_TFVARS = "common.tfvars"
    ACCOUNT_TFVARS = "account.tfvars"
    BACKEND_TFVARS = "backend.tfvars"

    def __init__(self, client):
        """ Project related paths are determined and stored. Project configuration is loaded.

        Args:
            client (docker.DockerClient): Client to interact with Docker daemon.
        """
        self.client = client

        self.home = Path.home()
        self.cwd = Path.cwd()
        try:
            self.root_dir = Path(get_root_path())
            self.account_dir = Path(get_account_path())
            self.common_config_dir = Path(get_global_config_path())
            self.account_config_dir = Path(get_account_config_path())
        except NotARepositoryError:
            logger.error("Out of Leverage project context. Please cd into a Leverage project directory first.")
            raise Exit(1)

        # Load configs
        self.env_conf = load_env()

        common_config = self.common_config_dir / self.COMMON_TFVARS
        self.common_conf = hcl2.loads(common_config.read_text()) if common_config.exists() else {}

        account_config = self.account_config_dir / self.ACCOUNT_TFVARS
        self.account_conf = hcl2.loads(account_config.read_text()) if account_config.exists() else {}

        # Set image to use
        self.image = self.env_conf.get("TERRAFORM_IMAGE", self.LEVERAGE_IMAGE)
        self.image_tag = self.env_conf.get("TERRAFORM_IMAGE_TAG")
        if not self.image_tag:
            logger.error("No docker image tag defined.\n"
                         "Please set `TERRAFORM_IMAGE_TAG` variable in the project's [bold]build.env[/bold] file before running a Leverage command.")
            raise Exit(1)

        # Get project name
        self.project = self.common_conf.get("project", self.env_conf.get("PROJECT", False))
        if not self.project:
            logger.error("Project name has not been set. Exiting.")
            raise Exit(1)

        # Project mount location
        self.guest_base_path = f"/{self.common_conf.get('project_long', 'project')}"

        # Ensure credentials directory
        self.host_aws_credentials_dir = self.home / ".aws" / self.project
        if not self.host_aws_credentials_dir.exists():
            self.host_aws_credentials_dir.mkdir(parents=True)
        self.sso_cache = self.host_aws_credentials_dir / "sso" / "cache"

        self.host_config = self.client.api.create_host_config(
            security_opt=["label:disable"],
            mounts=[]
        )
        self.container_config = {
            "image": f"{self.image}:{self.image_tag}",
            "command": "",
            "stdin_open": True,
            "environment": {},
            "entrypoint": "",
            "working_dir": f"{self.guest_base_path}/{self.cwd.relative_to(self.root_dir).as_posix()}",
            "host_config": self.host_config
        }

    @property
    def environment(self):
        return self.container_config["environment"]

    @environment.setter
    def environment(self, value):
        self.container_config["environment"] = value

    @property
    def entrypoint(self):
        return self.container_config["entrypoint"]

    @entrypoint.setter
    def entrypoint(self, value):
        self.container_config["entrypoint"] = value

    @property
    def mounts(self):
        return self.container_config["host_config"]["Mounts"]

    @mounts.setter
    def mounts(self, value):
        self.container_config["host_config"]["Mounts"] = value

    @property
    def guest_account_base_path(self):
        return f"{self.guest_base_path}/{self.account_dir.relative_to(self.root_dir).as_posix()}"

    @property
    def common_tfvars(self):
        return f"{self.guest_base_path}/config/{self.COMMON_TFVARS}"

    @property
    def account_tfvars(self):
        return f"{self.guest_account_base_path}/config/{self.ACCOUNT_TFVARS}"

    @property
    def backend_tfvars(self):
        return f"{self.guest_account_base_path}/config/{self.BACKEND_TFVARS}"

    @property
    def guest_aws_credentials_dir(self):
        return f"/root/tmp/{self.project}"

    def ensure_image(self):
        """ Make sure the required Docker image is available in the system. If not, pull it from registry. """
        found_image = self.client.api.images(f"{self.image}:{self.image_tag}")
        if found_image:
            return

        logger.info("Required Docker image not found.")

        try:
            stream = self.client.api.pull(repository=self.image, tag=self.image_tag, stream=True, decode=True)
        except NotFound as e:
            logger.error(f"The specified toolbox version, '{self.image_tag}' (toolbox image '{self.image}:{self.image_tag}') can not be found. "
                         "If you come from a project created with an older version of Leverage CLI or have modified the 'build.env' file manually, "
                         f"please consider either deleting the file, or configuring a valid toolbox version to use. (i.e. 'TERRAFORM_IMAGE_TAG={__toolbox_version__}')")
            raise Exit(1)
        except APIError as pull:
            pull.__traceback__ = None
            pull.__context__.__traceback__ = None
            logger.exception("Error pulling image:", exc_info=pull)
            raise Exit(1)
        except Exception as e:
            logger.error(f"Not handled error while pulling the image: {e}")
            raise Exit(1)

        logger.info(next(stream)["status"])

        imageinfo = []
        with console.status("Pulling image..."):
            for status in stream:
                status = status["status"]
                if status.startswith("Digest") or status.startswith("Status"):
                    imageinfo.append(status)

        for info in imageinfo:
            logger.info(info)

    def _create_container(self, tty, command="", *args):
        """ Create the container that will run the command.

        Args:
            tty (bool): Whether the container will run interactively or not.
            command (str, optional): Command to run. Defaults to "".

        Raises:
            Exit: If the container could not be created.

        Returns:
            dict: Reference to the created container.
        """
        command = " ".join([command] + list(args))
        logger.debug(f"[bold cyan]Running command:[/bold cyan] {command}")
        self.container_config["command"] = command
        self.container_config["tty"] = tty

        try:
            return self.client.api.create_container(**self.container_config)

        except APIError as exc:
            exc.__traceback__ = None
            exc.__context__.__traceback__ = None
            logger.exception("Error creating container:", exc_info=exc)
            raise Exit(1)

    def _run(self, container, run_func):
        """ Apply the given run function to the given container, return its outputs and handle container cleanup.

        Args:
            container (dict): Reference to a Docker container.
            run_func (function): Function to apply to the given container.

        Returns:
            any: Whatever the given function returns.
        """
        try:
            return run_func(self.client, container)

        except APIError as exc:
            exc.__traceback__ = None
            exc.__context__.__traceback__ = None
            logger.exception("Error during container execution:", exc_info=exc)

        finally:
            self.client.api.stop(container)
            self.client.api.remove_container(container)

    def _start(self, command="/bin/sh", *args):
        """ Create an interactive container, and run command with the given arguments.

        Args:
            command (str, optional): Command to run. Defaults to "/bin/sh".

        Returns:
            int: Execution exit code.
        """
        container = self._create_container(True, command, *args)

        def run_func(client, container):
            dockerpty.start(client=client.api, container=container)
            return client.api.inspect_container(container)["State"]["ExitCode"]

        return self._run(container, run_func)

    def start(self, command="/bin/sh", *arguments):
        """ Run command with the given arguments in an interactive container.

        Args:
            command (str, optional): Command. Defaults to "/bin/sh".

        Returns:
            int: Execution exit code.
        """
        return self._start(command, *arguments)

    def _exec(self, command="", *args):
        """ Create a non interactive container and execute command with the given arguments.

        Args:
            command (str, optional): Command. Defaults to "".

        Returns:
            int, str: Execution exit code and output.
        """
        container = self._create_container(False, command, *args)

        def run_func(client, container):
            client.api.start(container)
            exit_code = client.api.wait(container)["StatusCode"]
            output = client.api.logs(container).decode("utf-8")
            return exit_code, output

        return self._run(container, run_func)

    def exec(self, command="", *arguments):
        """ Execute command with the given arguments in a container.

        Args:
            command (str, optional): Command. Defaults to "".

        Returns:
            int, str: Execution exit code and output/
        """
        return self._exec(command, *arguments)

    def get_location_type(self):
        """
        Returns the location type:
        - root
        - account
        - config
        - layer
        - sublayer
        - not a project
        """
        if self.cwd == self.root_dir:
            return 'root'
        elif self.cwd == self.account_dir:
            return 'account'
        elif self.cwd in (self.common_config_dir, self.account_config_dir):
            return 'config'
        elif (self.cwd.as_posix().find(self.account_dir.as_posix()) >= 0) and list(self.cwd.glob("*.tf")):
            return 'layer'
        elif (self.cwd.as_posix().find(self.account_dir.as_posix()) >= 0) and not list(self.cwd.glob("*.tf")):
            return 'layers-group'
        else:
            return 'not a project'


class AWSCLIContainer(LeverageContainer):
    """ Leverage Container specially tailored to run AWS CLI commands. """
    AWS_CLI_BINARY = "/usr/local/bin/aws"

    AWS_SSO_LOGIN_SCRIPT = "/root/scripts/aws-sso/aws-sso-login.sh"
    AWS_SSO_LOGOUT_SCRIPT = "/root/scripts/aws-sso/aws-sso-logout.sh"
    AWS_SSO_CONFIGURE_SCRIPT = "/root/scripts/aws-sso/aws-sso-configure.sh"

    def __init__(self, client):
        super().__init__(client)

        self.environment = {
            "COMMON_CONFIG_FILE": self.common_tfvars,
            "ACCOUNT_CONFIG_FILE": self.account_tfvars,
            "BACKEND_CONFIG_FILE": self.backend_tfvars,
            "AWS_SHARED_CREDENTIALS_FILE": f"{self.guest_aws_credentials_dir}/credentials",
            "AWS_CONFIG_FILE": f"{self.guest_aws_credentials_dir}/config",
            "SSO_CACHE_DIR": f"{self.guest_aws_credentials_dir}/sso/cache",
            "SCRIPT_LOG_LEVEL": get_script_log_level()
        }
        self.entrypoint = self.AWS_CLI_BINARY
        self.mounts = [
            Mount(source=self.root_dir.as_posix(), target=self.guest_base_path, type="bind"),
            Mount(source=self.host_aws_credentials_dir.as_posix(), target=self.guest_aws_credentials_dir, type="bind")
        ]

        logger.debug(f"[bold cyan]Container configuration:[/bold cyan]\n{json.dumps(self.container_config, indent=2)}")


    def start(self, command, profile=""):
        args = [] if not profile else ["--profile", profile]
        return self._start(command, *args)

    def system_start(self, command):
        """ Momentarily override the container's default entrypoint. To run arbitrary commands and not only AWS CLI ones. """
        self.entrypoint = ""
        exit_code = self._start(command)
        self.entrypoint = self.AWS_CLI_BINARY
        return exit_code

    def exec(self, command, profile=""):
        args = [] if not profile else ["--profile", profile]
        return self._exec(command, *args)

    def system_exec(self, command):
        """ Momentarily override the container's default entrypoint. To run arbitrary commands and not only AWS CLI ones. """
        self.entrypoint = ""
        exit_code, output = self._exec(command)

        self.entrypoint = self.AWS_CLI_BINARY
        return exit_code, output


class TerraformContainer(LeverageContainer):
    """ Leverage container specifically tailored to run Terraform commands.
    It handles authentication and some checks regarding where the command is being executed. """
    TF_BINARY = "/bin/terraform"

    TF_MFA_ENTRYPOINT = "/root/scripts/aws-mfa/aws-mfa-entrypoint.sh"
    TF_SSO_ENTRYPOINT = "/root/scripts/aws-sso/aws-sso-entrypoint.sh"

    TF_PLUGIN_CACHE_DIR = "/root/.terraform.d/plugin-cache"

    def __init__(self, client):
        super().__init__(client)

        if self.root_dir == self.account_dir == self.common_config_dir == self.account_config_dir == self.cwd:
            logger.error("Not running in a Leverage project. Exiting.")
            raise Exit(1)

        # Set authentication methods
        self.sso_enabled = self.common_conf.get("sso_enabled", False)
        self.mfa_enabled = self.env_conf.get("MFA_ENABLED", "false") == "true" # TODO: Convert values to bool upon loading

        # SSH AGENT
        SSH_AUTH_SOCK = os.getenv('SSH_AUTH_SOCK')

        self.environment = {
            "COMMON_CONFIG_FILE": self.common_tfvars,
            "ACCOUNT_CONFIG_FILE": self.account_tfvars,
            "BACKEND_CONFIG_FILE": self.backend_tfvars,
            "AWS_SHARED_CREDENTIALS_FILE": f"{self.guest_aws_credentials_dir}/credentials",
            "AWS_CONFIG_FILE": f"{self.guest_aws_credentials_dir}/config",
            "SRC_AWS_SHARED_CREDENTIALS_FILE": f"{self.guest_aws_credentials_dir}/credentials", # Legacy?
            "SRC_AWS_CONFIG_FILE": f"{self.guest_aws_credentials_dir}/config", # Legacy?
            "AWS_CACHE_DIR": f"{self.guest_aws_credentials_dir}/cache",
            "SSO_CACHE_DIR": f"{self.guest_aws_credentials_dir}/sso/cache",
            "SCRIPT_LOG_LEVEL": get_script_log_level(),
<<<<<<< HEAD
            "MFA_SCRIPT_LOG_LEVEL": get_script_log_level(),  # Legacy
            "TF_PLUGIN_CACHE_DIR": self.TF_PLUGIN_CACHE_DIR,
=======
            "MFA_SCRIPT_LOG_LEVEL": get_script_log_level(), # Legacy
            "SSH_AUTH_SOCK": '' if SSH_AUTH_SOCK is None else '/ssh-agent'
>>>>>>> e1cede9e
        }
        self.entrypoint = self.TF_BINARY
        self.mounts = [
            Mount(source=self.root_dir.as_posix(), target=self.guest_base_path, type="bind"),
            Mount(source=self.host_aws_credentials_dir.as_posix(), target=self.guest_aws_credentials_dir, type="bind"),
<<<<<<< HEAD
            Mount(source=(self.home / ".ssh").as_posix(), target="/root/.ssh", type="bind"),
            Mount(source=(self.home / ".gitconfig").as_posix(), target="/etc/gitconfig", type="bind"),
        ]
        # if you have set the tf plugin cache locally
        if tf_cache_dir := os.environ.get("TF_PLUGIN_CACHE_DIR"):
            # then mount it too into the container
            self.mounts = [Mount(source=tf_cache_dir, target=self.TF_PLUGIN_CACHE_DIR, type="bind")]
=======
            Mount(source=(self.home / ".gitconfig").as_posix(), target="/etc/gitconfig", type="bind")
        ]
        if SSH_AUTH_SOCK is not None:
            self.mounts.append(Mount(source=SSH_AUTH_SOCK, target="/ssh-agent", type="bind"))
>>>>>>> e1cede9e

        self._backend_key = None

        logger.debug(f"[bold cyan]Container configuration:[/bold cyan]\n{json.dumps(self.container_config, indent=2)}")

    def _guest_config_file(self, file):
        """ Map config file in host to location in guest.

        Args:
            file (pathlib.Path): File in host to map

        Raises:
            Exit: If file is not contained in any valid config directory

        Returns:
            str: Path in guest to config file
        """
        file_name = file.name

        if file.parent == self.account_config_dir:
            return f"{self.guest_account_base_path}/config/{file_name}"
        if file.parent == self.common_config_dir:
            return f"{self.guest_base_path}/config/{file_name}"

        logger.error("File is not part of any config directory.")
        raise Exit(1)

    @property
    def tf_default_args(self):
        """ Array of strings containing all valid config files for layer as parameters for Terraform """
        common_config_files = [f"-var-file={self._guest_config_file(common_file)}"
                               for common_file in self.common_config_dir.glob("*.tfvars")]
        account_config_files = [f"-var-file={self._guest_config_file(account_file)}"
                                for account_file in self.account_config_dir.glob("*.tfvars")]
        return common_config_files + account_config_files

    def enable_mfa(self):
        """ Enable Multi-Factor Authentication. """
        self.mfa_enabled = True

    def enable_sso(self):
        """ Enable Single Sign-On Authentication. """
        self.sso_enabled = True

    def disable_authentication(self):
        """ Disable all authentication. """
        self.mfa_enabled = False
        self.sso_enabled = False

    def _check_sso_token(self):
        """ Check for the existence and validity of the SSO token to be used to get credentials. """

        # Adding `token` file name to this function in order to
        # meet the requirement regarding to have just one
        # token file in the sso/cache
        sso_role = self.account_conf.get("sso_role")
        token_file = self.sso_cache / sso_role

        token_files = list(self.sso_cache.glob("*"))
        if not token_files:
            logger.error("No AWS SSO token found. Please log in or configure SSO.")
            raise Exit(1)

        if token_file not in token_files:
            sso_role = 'token'
            token_file = self.sso_cache / sso_role
            if token_file not in token_files:
                logger.error("No valid AWS SSO token found for current account.\n"
                            "Please log out and reconfigure SSO before proceeding.")
                raise Exit(1)

        entrypoint = self.entrypoint
        self.entrypoint = ""

        _, cached_token = self._exec(f"sh -c 'cat $SSO_CACHE_DIR/{sso_role}'")
        token = json.loads(cached_token)
        expiry = datetime.strptime(token.get("expiresAt"), "%Y-%m-%dT%H:%M:%SZ")
        renewal = datetime.utcnow()

        if expiry < renewal:
            logger.error("AWS SSO token has expired, please log back in.")
            raise Exit(1)

        self.entrypoint = entrypoint

    def _prepare_container(self):
        """ Adjust entrypoint and environment variables for when SSO or MFA are used.
        Note that SSO takes precedence over MFA when both are active. """
        if self.sso_enabled:
            self._check_sso_token()

            self.entrypoint = f"{self.TF_SSO_ENTRYPOINT} -- {self.entrypoint}"

        elif self.mfa_enabled:
            self.entrypoint = f"{self.TF_MFA_ENTRYPOINT} -- {self.entrypoint}"

            self.environment.update({
                "AWS_SHARED_CREDENTIALS_FILE": self.environment.get("AWS_SHARED_CREDENTIALS_FILE").replace("tmp", ".aws"),
                "AWS_CONFIG_FILE": self.environment.get("AWS_CONFIG_FILE").replace("tmp", ".aws"),
            })


        logger.debug(f"[bold cyan]Running with entrypoint:[/bold cyan] {self.entrypoint}")

    def check_for_layer_location(self):
        """ Make sure the command is being ran at layer level. If not, bail. """
        if self.cwd in (self.common_config_dir, self.account_config_dir):
            logger.error("Currently in a configuration directory, no Terraform command can be run here.")
            raise Exit(1)

        if self.cwd in (self.root_dir, self.account_dir):
            logger.error("Terraform commands cannot run neither in the root of the project or in"
                         " the root directory of an account.")
            raise Exit(1)

        if not list(self.cwd.glob("*.tf")):
            logger.error("This command can only run at [bold]layer[/bold] level.")
            raise Exit(1)

    def start(self, command, *arguments):
        self._prepare_container()

        return self._start(command, *arguments)

    def start_in_layer(self, command, *arguments):
        """ Run a command that can only be performed in layer level. """
        self.check_for_layer_location()

        return self.start(command, *arguments)

    def exec(self, command, *arguments):
        self._prepare_container()

        return self._exec(command, *arguments)

    def system_exec(self, command):
        """ Momentarily override the container's default entrypoint. To run arbitrary commands and not only AWS CLI ones. """
        original_entrypoint = self.entrypoint
        self.entrypoint = ""
        exit_code, output = self._exec(command)

        self.entrypoint = original_entrypoint
        return exit_code, output


    def start_shell(self):
        """ Launch a shell in the container. """
        if self.mfa_enabled or self.sso_enabled:
            self.check_for_layer_location()

        self.entrypoint = ""
        self._prepare_container()
        self._start()

    def set_backend_key(self, skip_validation=False):
        # Scenarios:
        #
        # scenario    |  s3 backend set   |  s3 key set  |  skip_validation  |  result
        # 0           |  false            |  false       |  false            |  fail
        # 1           |  false            |  false       |  true             |  ok
        # 2           |  true             |  false       |  false/true       |  set the key
        # 3           |  true             |  true        |  false/true       |  read the key
        try:
            config_tf_file = self.cwd / "config.tf"
            config_tf = hcl2.loads(config_tf_file.read_text()) if config_tf_file.exists() else {}
            if 'terraform' in config_tf and 'backend' in config_tf["terraform"][0] and 's3' in config_tf["terraform"][0]["backend"][0]:
                if 'key' in config_tf["terraform"][0]["backend"][0]["s3"]:
                    backend_key = config_tf["terraform"][0]["backend"][0]["s3"]["key"]
                    self._backend_key = backend_key
                else:
                    self._backend_key = f"{self.cwd.relative_to(self.root_dir).as_posix()}/terraform.tfstate".replace('/base-','/').replace('/tools-','/')

                    in_container_file_path = f"{self.guest_base_path}/{config_tf_file.relative_to(self.root_dir).as_posix()}"
                    resp = self.system_exec("hcledit "
                                             f"-f {in_container_file_path} -u"
                                             f" attribute append terraform.backend.key \"\\\"{self._backend_key}\\\"\"")
            else:
                if not skip_validation:
                    raise KeyError()
        except (KeyError, IndexError):
            logger.error("[red]✘[/red] Malformed [bold]config.tf[/bold] file. Missing Terraform backend block. In some cases you may want to skip this check by using the --skip-validation flag, e.g. the first time you initialize a terraform-backend layer.")
            raise Exit(1)
        except Exception as e:
            logger.error("[red]✘[/red] Malformed [bold]config.tf[/bold] file. Unable to parse.")
            logger.debug(e)
            raise Exit(1)


    @property
    def backend_key(self):
        return self._backend_key

    @backend_key.setter
    def backend_key(self, backend_key):
        self._backend_key = backend_key


class TFautomvContainer(TerraformContainer):
    """ Leverage Container tailored to run general commands. """
    TFAUTOMV_CLI_BINARY = '/usr/local/bin/tfautomv'

    def __init__(self, client):
        super().__init__(client)

        self.environment['TF_CLI_ARGS_init'] = ' '.join(self.tf_default_args)
        self.environment['TF_CLI_ARGS_plan'] = ' '.join(self.tf_default_args)

        self.entrypoint = self.TFAUTOMV_CLI_BINARY

        logger.debug(f"[bold cyan]Container configuration:[/bold cyan]\n{json.dumps(self.container_config, indent=2)}")

    def start(self, *arguments):
        self._prepare_container()

        return self._start('', *arguments)

    def start_in_layer(self, *arguments):
        """ Run a command that can only be performed in layer level. """
        self.check_for_layer_location()

        return self.start(*arguments)

    def exec(self, command, *arguments):
        self._prepare_container()

        return self._exec(command, *arguments)<|MERGE_RESOLUTION|>--- conflicted
+++ resolved
@@ -2,8 +2,6 @@
 import os
 from pathlib import Path
 from datetime import datetime
-from datetime import timedelta
-import os
 
 import hcl2
 from click.exceptions import Exit
@@ -424,32 +422,22 @@
             "AWS_CACHE_DIR": f"{self.guest_aws_credentials_dir}/cache",
             "SSO_CACHE_DIR": f"{self.guest_aws_credentials_dir}/sso/cache",
             "SCRIPT_LOG_LEVEL": get_script_log_level(),
-<<<<<<< HEAD
-            "MFA_SCRIPT_LOG_LEVEL": get_script_log_level(),  # Legacy
+            "MFA_SCRIPT_LOG_LEVEL": get_script_log_level(), # Legacy
+            "SSH_AUTH_SOCK": '' if SSH_AUTH_SOCK is None else '/ssh-agent',
             "TF_PLUGIN_CACHE_DIR": self.TF_PLUGIN_CACHE_DIR,
-=======
-            "MFA_SCRIPT_LOG_LEVEL": get_script_log_level(), # Legacy
-            "SSH_AUTH_SOCK": '' if SSH_AUTH_SOCK is None else '/ssh-agent'
->>>>>>> e1cede9e
         }
         self.entrypoint = self.TF_BINARY
         self.mounts = [
             Mount(source=self.root_dir.as_posix(), target=self.guest_base_path, type="bind"),
             Mount(source=self.host_aws_credentials_dir.as_posix(), target=self.guest_aws_credentials_dir, type="bind"),
-<<<<<<< HEAD
-            Mount(source=(self.home / ".ssh").as_posix(), target="/root/.ssh", type="bind"),
             Mount(source=(self.home / ".gitconfig").as_posix(), target="/etc/gitconfig", type="bind"),
         ]
         # if you have set the tf plugin cache locally
-        if tf_cache_dir := os.environ.get("TF_PLUGIN_CACHE_DIR"):
+        if tf_cache_dir := os.getenv("TF_PLUGIN_CACHE_DIR"):
             # then mount it too into the container
-            self.mounts = [Mount(source=tf_cache_dir, target=self.TF_PLUGIN_CACHE_DIR, type="bind")]
-=======
-            Mount(source=(self.home / ".gitconfig").as_posix(), target="/etc/gitconfig", type="bind")
-        ]
+            self.mounts.append(Mount(source=tf_cache_dir, target=self.TF_PLUGIN_CACHE_DIR, type="bind"))
         if SSH_AUTH_SOCK is not None:
             self.mounts.append(Mount(source=SSH_AUTH_SOCK, target="/ssh-agent", type="bind"))
->>>>>>> e1cede9e
 
         self._backend_key = None
 
@@ -550,7 +538,6 @@
                 "AWS_SHARED_CREDENTIALS_FILE": self.environment.get("AWS_SHARED_CREDENTIALS_FILE").replace("tmp", ".aws"),
                 "AWS_CONFIG_FILE": self.environment.get("AWS_CONFIG_FILE").replace("tmp", ".aws"),
             })
-
 
         logger.debug(f"[bold cyan]Running with entrypoint:[/bold cyan] {self.entrypoint}")
 
