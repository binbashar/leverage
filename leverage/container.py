import json
import os
import re
import webbrowser
from pathlib import Path
from datetime import datetime
from time import sleep

import hcl2
from click.exceptions import Exit
import dockerpty
from configupdater import ConfigUpdater
from docker import DockerClient
from docker.errors import APIError, NotFound
from docker.types import Mount
from typing import Tuple, Union

from leverage import __toolbox_version__
from leverage import logger
from leverage._utils import AwsCredsEntryPoint, CustomEntryPoint, ExitError, ContainerSession
from leverage.modules.auth import refresh_layer_credentials
from leverage.logger import console, raw_logger
from leverage.logger import get_script_log_level
from leverage.path import PathsHandler
from leverage.conf import load as load_env

REGION = (
    r"(.*)"  # project folder
    # start region
    r"(global|(?:[a-z]{2}-(?:gov-)?"
    r"(?:central|north|south|east|west|northeast|northwest|southeast|southwest|secret|topsecret)-[1-4]))"
    # end region
    r"(.*)"  # layer
)


def get_docker_client():
    """Attempt to get a Docker client from the environment configuration. Halt application otherwise.

    Raises:
        Exit: If communication to Docker server could not be established.

    Returns:
        docker.DockerClient: Client for Docker daemon.
    """
    try:
        docker_client = DockerClient.from_env()
        docker_client.ping()

    except:
        logger.error(
            "Docker daemon doesn't seem to be responding. "
            "Please check it is up and running correctly before re-running the command."
        )
        raise Exit(1)

    return docker_client


class LeverageContainer:
    """Basic Leverage Container. Holds the minimum information required to run the Docker image that Leverage uses
    to perform its operations. Commands can be issued as interactive via `start` for when live output or user input is desired
    or the can be simply executed via `exec` to run silently and retrieve the command output.

    NOTE: An aggregation approach to this design should be considered instead of the current inheritance approach.
    """

    LEVERAGE_IMAGE = "binbash/leverage-toolbox"
    SHELL = "/bin/bash"

    def __init__(self, client, mounts: dict = None, env_vars: dict = None):
        """Project related paths are determined and stored. Project configuration is loaded.

        Args:
            client (docker.DockerClient): Client to interact with Docker daemon.
        """
        self.client = client
        # Load configs
        self.env_conf = load_env()

        self.paths = PathsHandler(self.env_conf)
        self.project = self.paths.project

        # Set image to use
        self.image = self.env_conf.get("TERRAFORM_IMAGE", self.LEVERAGE_IMAGE)
        self.image_tag = self.env_conf.get("TERRAFORM_IMAGE_TAG")
        if not self.image_tag:
            logger.error(
                "No docker image tag defined.\n"
                "Please set `TERRAFORM_IMAGE_TAG` variable in the project's [bold]build.env[/bold] file before running a Leverage command."
            )
            raise Exit(1)

<<<<<<< HEAD
        self.host_config = self.client.api.create_host_config(security_opt=["label:disable"], mounts=[])
=======
        # Get project name
        self.project = self.common_conf.get("project", self.env_conf.get("PROJECT", False))
        if not self.project:
            logger.error("Project name has not been set. Exiting.")
            raise Exit(1)

        # Project mount location
        self.guest_base_path = f"/{self.common_conf.get('project_long', 'project')}"

        # Ensure credentials directory
        self.host_aws_credentials_dir = self.home / ".aws" / self.project
        if not self.host_aws_credentials_dir.exists():
            self.host_aws_credentials_dir.mkdir(parents=True)
        self.sso_cache = self.host_aws_credentials_dir / "sso" / "cache"

        mounts = [Mount(source=source, target=target, type="bind") for source, target in mounts] if mounts else []
        self.host_config = self.client.api.create_host_config(security_opt=["label:disable"], mounts=mounts)
>>>>>>> 65a0acd9
        self.container_config = {
            "image": f"{self.image}:{self.image_tag}",
            "command": "",
            "stdin_open": True,
            "environment": env_vars or {},
            "entrypoint": "",
            "working_dir": f"{self.paths.guest_base_path}/{self.paths.cwd.relative_to(self.paths.root_dir).as_posix()}",
            "host_config": self.host_config,
        }

    @property
    def environment(self):
        return self.container_config["environment"]

    @environment.setter
    def environment(self, value):
        self.container_config["environment"] = value

    @property
    def entrypoint(self):
        return self.container_config["entrypoint"]

    @entrypoint.setter
    def entrypoint(self, value):
        self.container_config["entrypoint"] = value

    @property
    def mounts(self):
        return self.container_config["host_config"]["Mounts"]

    @mounts.setter
    def mounts(self, value):
        self.container_config["host_config"]["Mounts"] = value

    @property
    def region(self):
        """
        Return the region of the layer.
        """
        if matches := re.match(REGION, self.paths.cwd.as_posix()):
            # the region (group 1) is between the projects folders (group 0) and the layers (group 2)
            return matches.groups()[1]

        raise ExitError(1, f"No valid region could be found at: {self.paths.cwd.as_posix()}")

    def ensure_image(self):
        """Make sure the required Docker image is available in the system. If not, pull it from registry."""
        found_image = self.client.api.images(f"{self.image}:{self.image_tag}")
        if found_image:
            return

        logger.info("Required Docker image not found.")

        try:
            stream = self.client.api.pull(repository=self.image, tag=self.image_tag, stream=True, decode=True)
        except NotFound as e:
            logger.error(
                f"The specified toolbox version, '{self.image_tag}' (toolbox image '{self.image}:{self.image_tag}') can not be found. "
                "If you come from a project created with an older version of Leverage CLI or have modified the 'build.env' file manually, "
                f"please consider either deleting the file, or configuring a valid toolbox version to use. (i.e. 'TERRAFORM_IMAGE_TAG={__toolbox_version__}')"
            )
            raise Exit(1)
        except APIError as pull:
            pull.__traceback__ = None
            pull.__context__.__traceback__ = None
            logger.exception("Error pulling image:", exc_info=pull)
            raise Exit(1)
        except Exception as e:
            logger.error(f"Not handled error while pulling the image: {e}")
            raise Exit(1)

        logger.info(next(stream)["status"])

        imageinfo = []
        with console.status("Pulling image..."):
            for status in stream:
                status = status["status"]
                if status.startswith("Digest") or status.startswith("Status"):
                    imageinfo.append(status)

        for info in imageinfo:
            logger.info(info)

    def _create_container(self, tty, command="", *args):
        """Create the container that will run the command.

        Args:
            tty (bool): Whether the container will run interactively or not.
            command (str, optional): Command to run. Defaults to "".

        Raises:
            Exit: If the container could not be created.

        Returns:
            dict: Reference to the created container.
        """
        command = " ".join([command] + list(args))
        logger.debug(f"[bold cyan]Running command:[/bold cyan] {command}")
        self.container_config["command"] = command
        self.container_config["tty"] = tty

        try:
            return self.client.api.create_container(**self.container_config)

        except APIError as exc:
            exc.__traceback__ = None
            exc.__context__.__traceback__ = None
            logger.exception("Error creating container:", exc_info=exc)
            raise Exit(1)

    def _run(self, container, run_func):
        """Apply the given run function to the given container, return its outputs and handle container cleanup.

        Args:
            container (dict): Reference to a Docker container.
            run_func (function): Function to apply to the given container.

        Returns:
            any: Whatever the given function returns.
        """
        try:
            return run_func(self.client, container)

        except APIError as exc:
            exc.__traceback__ = None
            exc.__context__.__traceback__ = None
            logger.exception("Error during container execution:", exc_info=exc)

        finally:
            self.client.api.stop(container)
            self.client.api.remove_container(container)

    def _start(self, command: str, *args):
        """Create an interactive container, and run command with the given arguments.

        Args:
            command: Command to run.

        Returns:
            int: Execution exit code.
        """
        container = self._create_container(True, command, *args)

        def run_func(client, container):
            dockerpty.start(client=client.api, container=container)
            return client.api.inspect_container(container)["State"]["ExitCode"]

        return self._run(container, run_func)

    def _start_with_output(self, command, *args):
        """
        Same than _start but also returns the outputs (by dumping the logs) of the container.
        """
        container = self._create_container(True, command, *args)

        def run_func(client, container):
            dockerpty.start(client=client.api, container=container)
            exit_code = client.api.inspect_container(container)["State"]["ExitCode"]
            logs = client.api.logs(container).decode("utf-8")
            return exit_code, logs

        return self._run(container, run_func)

    def start(self, command: str, *arguments) -> int:
        """Run command with the given arguments in an interactive container.
        Returns execution exit code.
        """
        return self._start(command, *arguments)

    def _exec(self, command: str, *args) -> Tuple[int, str]:
        """Create a non interactive container and execute command with the given arguments.
        Returns execution exit code and output.
        """
        container = self._create_container(False, command, *args)

        def run_func(client, container):
            client.api.start(container)
            exit_code = client.api.wait(container)["StatusCode"]
            output = client.api.logs(container).decode("utf-8")
            return exit_code, output

        return self._run(container, run_func)

    def exec(self, command: str, *arguments) -> Tuple[int, str]:
        """Execute command with the given arguments in a container.
        Returns execution exit code and output.
        """
        return self._exec(command, *arguments)

    def docker_logs(self, container):
        return self.client.api.logs(container).decode("utf-8")

    def change_ownership_cmd(self, path: Union[Path, str], recursive=True) -> str:
        recursive = "-R " if recursive else ""
        user_id = os.getuid()
        group_id = os.getgid()

        return f"chown {user_id}:{group_id} {recursive}{path}"

    def change_file_ownership(self, path: Union[Path, str], recursive=True):
        """
        Change the file/folder ownership from the internal docker user (usually root)
        to the user executing the CLI.
        """
        cmd = self.change_ownership_cmd(path, recursive=recursive)
        with CustomEntryPoint(self, entrypoint=""):
            self._exec(cmd)


class SSOContainer(LeverageContainer):
    def get_sso_access_token(self):
        with open(self.paths.sso_token_file) as token_file:
            return json.loads(token_file.read())["accessToken"]

    @property
    def sso_region_from_main_profile(self):
        """
        Same than AWSCLIContainer.get_sso_region but without using a container.
        """
        conf = ConfigUpdater()
        conf.read(self.paths.host_aws_profiles_file)
        return conf.get(f"profile {self.project}-sso", "sso_region").value


class AWSCLIContainer(SSOContainer):
    """Leverage Container specially tailored to run AWS CLI commands."""

    AWS_CLI_BINARY = "/usr/local/bin/aws"

    # SSO scripts
    AWS_SSO_LOGIN_SCRIPT = "/root/scripts/aws-sso/aws-sso-login.sh"
    AWS_SSO_LOGOUT_SCRIPT = "/root/scripts/aws-sso/aws-sso-logout.sh"

    # SSO constants
    AWS_SSO_LOGIN_URL = "https://device.sso.{region}.amazonaws.com/?user_code={user_code}"
    AWS_SSO_CODE_WAIT_SECONDS = 2
    AWS_SSO_CODE_ATTEMPTS = 10
    FALLBACK_LINK_MSG = "Opening the browser... if it fails, open this link in your browser:\n{link}"

    def __init__(self, client):
        super().__init__(client)

        self.environment = {
            "COMMON_CONFIG_FILE": self.paths.common_tfvars,
            "ACCOUNT_CONFIG_FILE": self.paths.account_tfvars,
            "BACKEND_CONFIG_FILE": self.paths.backend_tfvars,
            "AWS_SHARED_CREDENTIALS_FILE": f"{self.paths.guest_aws_credentials_dir}/credentials",
            "AWS_CONFIG_FILE": f"{self.paths.guest_aws_credentials_dir}/config",
            "SSO_CACHE_DIR": f"{self.paths.guest_aws_credentials_dir}/sso/cache",
            "SCRIPT_LOG_LEVEL": get_script_log_level(),
        }
        self.entrypoint = self.AWS_CLI_BINARY
        self.mounts = [
            Mount(source=self.paths.root_dir.as_posix(), target=self.paths.guest_base_path, type="bind"),
            Mount(
                source=self.paths.host_aws_credentials_dir.as_posix(),
                target=self.paths.guest_aws_credentials_dir,
                type="bind",
            ),
        ]

        logger.debug(f"[bold cyan]Container configuration:[/bold cyan]\n{json.dumps(self.container_config, indent=2)}")

    def start(self, command, profile=""):
        args = [] if not profile else ["--profile", profile]
        return self._start(command, *args)

    # FIXME: we have a context manager for this now, remove this method later!
    def system_start(self, command):
        """Momentarily override the container's default entrypoint. To run arbitrary commands and not only AWS CLI ones."""
        self.entrypoint = ""
        exit_code = self._start(command)
        self.entrypoint = self.AWS_CLI_BINARY
        return exit_code

    def exec(self, command, profile=""):
        args = [] if not profile else ["--profile", profile]
        return self._exec(command, *args)

    # FIXME: we have a context manager for this now, remove this method later!
    def system_exec(self, command):
        """Momentarily override the container's default entrypoint. To run arbitrary commands and not only AWS CLI ones."""
        self.entrypoint = ""
        exit_code, output = self._exec(command)

        self.entrypoint = self.AWS_CLI_BINARY
        return exit_code, output

    def get_sso_code(self, container) -> str:
        """
        Find and return the SSO user code by periodically checking the logs.
        Up until N attempts.
        """
        logger.info("Fetching SSO code...")
        for _ in range(self.AWS_SSO_CODE_ATTEMPTS):
            # pull logs periodically until we find our SSO code
            logs = self.docker_logs(container)
            if "Then enter the code:" in logs:
                return logs.split("Then enter the code:")[1].split("\n")[2]

            sleep(self.AWS_SSO_CODE_WAIT_SECONDS)

        raise ExitError(1, "Get SSO code timed-out")

    def get_sso_region(self):
        # TODO: what about using the .region property we have now? that takes the value from the path of the layer
        _, region = self.exec(f"configure get sso_region --profile {self.project}-sso")
        return region

    def sso_login(self) -> int:
        region = self.get_sso_region()

        with CustomEntryPoint(self, ""):
            container = self._create_container(False, command=self.AWS_SSO_LOGIN_SCRIPT)

        with ContainerSession(self.client, container):
            # once inside this block, the SSO_LOGIN_SCRIPT is being executed in the "background"
            # now let's grab the user code from the logs
            user_code = self.get_sso_code(container)
            # with the user code, we can now autocomplete the url
            link = self.AWS_SSO_LOGIN_URL.format(region=region.strip(), user_code=user_code)
            webbrowser.open_new_tab(link)
            # The SSO code is only valid once: if the browser was able to open it, the fallback link will be invalid
            logger.info(self.FALLBACK_LINK_MSG.format(link=link))
            # now let's wait until the command locking the container resolve itself:
            # aws sso login will wait for the user code
            # once submitted to the browser, the authentication finish and the lock is released
            exit_code = self.client.api.wait(container)["StatusCode"]
            raw_logger.info(self.docker_logs(container))
            # now return ownership of the token file back to the user
            self.change_file_ownership(self.paths.guest_aws_credentials_dir)

        return exit_code


class TerraformContainer(SSOContainer):
    """Leverage container specifically tailored to run Terraform commands.
    It handles authentication and some checks regarding where the command is being executed."""

    TF_BINARY = "/bin/terraform"

    TF_MFA_ENTRYPOINT = "/root/scripts/aws-mfa/aws-mfa-entrypoint.sh"
    TF_SSO_ENTRYPOINT = "/root/scripts/aws-sso/aws-sso-entrypoint.sh"

    def __init__(self, client, mounts=None, env_vars=None):
        super().__init__(client, mounts=mounts, env_vars=env_vars)

        self.paths.assert_running_leverage_project()

        # Set authentication methods
        self.sso_enabled = self.paths.common_conf.get("sso_enabled", False)
        self.mfa_enabled = (
            self.env_conf.get("MFA_ENABLED", "false") == "true"
        )  # TODO: Convert values to bool upon loading

        # SSH AGENT
        SSH_AUTH_SOCK = os.getenv("SSH_AUTH_SOCK")

        self.environment = {
            "COMMON_CONFIG_FILE": self.paths.common_tfvars,
            "ACCOUNT_CONFIG_FILE": self.paths.account_tfvars,
            "BACKEND_CONFIG_FILE": self.paths.backend_tfvars,
            "AWS_SHARED_CREDENTIALS_FILE": f"{self.paths.guest_aws_credentials_dir}/credentials",
            "AWS_CONFIG_FILE": f"{self.paths.guest_aws_credentials_dir}/config",
            "SRC_AWS_SHARED_CREDENTIALS_FILE": f"{self.paths.guest_aws_credentials_dir}/credentials",  # Legacy?
            "SRC_AWS_CONFIG_FILE": f"{self.paths.guest_aws_credentials_dir}/config",  # Legacy?
            "AWS_CACHE_DIR": f"{self.paths.guest_aws_credentials_dir}/cache",
            "SSO_CACHE_DIR": f"{self.paths.guest_aws_credentials_dir}/sso/cache",
            "SCRIPT_LOG_LEVEL": get_script_log_level(),
            "MFA_SCRIPT_LOG_LEVEL": get_script_log_level(),  # Legacy
            "SSH_AUTH_SOCK": "" if SSH_AUTH_SOCK is None else "/ssh-agent",
        }
        self.entrypoint = self.TF_BINARY
<<<<<<< HEAD
        self.mounts = [
            Mount(source=self.paths.root_dir.as_posix(), target=self.paths.guest_base_path, type="bind"),
            Mount(
                source=self.paths.host_aws_credentials_dir.as_posix(),
                target=self.paths.guest_aws_credentials_dir,
                type="bind",
            ),
            Mount(source=(self.paths.home / ".gitconfig").as_posix(), target="/etc/gitconfig", type="bind"),
=======
        extra_mounts = [
            Mount(source=self.root_dir.as_posix(), target=self.guest_base_path, type="bind"),
            Mount(source=self.host_aws_credentials_dir.as_posix(), target=self.guest_aws_credentials_dir, type="bind"),
            Mount(source=(self.home / ".gitconfig").as_posix(), target="/etc/gitconfig", type="bind"),
>>>>>>> 65a0acd9
        ]
        self.mounts.extend(extra_mounts)
        # if you have set the tf plugin cache locally
        if self.paths.tf_cache_dir:
            # then mount it too into the container
            self.environment["TF_PLUGIN_CACHE_DIR"] = self.paths.tf_cache_dir
            # given that terraform use symlinks to point from the .terraform folder into the plugin folder
            # we need to use the same directory inside the container
            # otherwise symlinks will be broken once outside the container
            # which will break terraform usage outside Leverage
            self.mounts.append(Mount(source=self.paths.tf_cache_dir, target=self.paths.tf_cache_dir, type="bind"))
        if SSH_AUTH_SOCK is not None:
            self.mounts.append(Mount(source=SSH_AUTH_SOCK, target="/ssh-agent", type="bind"))

        self._backend_key = None

        logger.debug(f"[bold cyan]Container configuration:[/bold cyan]\n{json.dumps(self.container_config, indent=2)}")

    def auth_method(self) -> str:
        """
        Return the expected auth method based on the SSO or MFA flags.

        In the case of MFA, we also need to tweak some env variables for AWS credentials.
        Once you are done with authentication, remember to revert the env var changes.
        """
        if self.sso_enabled:
            self._check_sso_token()
            # sso credentials needs to be refreshed right before we execute our command on the container
            refresh_layer_credentials(self)
        elif self.mfa_enabled:
            self.environment.update(
                {
                    "AWS_SHARED_CREDENTIALS_FILE": self.environment["AWS_SHARED_CREDENTIALS_FILE"].replace(
                        "tmp", ".aws"
                    ),
                    "AWS_CONFIG_FILE": self.environment["AWS_CONFIG_FILE"].replace("tmp", ".aws"),
                }
            )
            return f"{self.TF_MFA_ENTRYPOINT} -- "

        return ""

    @property
    def tf_default_args(self):
        """Array of strings containing all valid config files for layer as parameters for Terraform"""
        common_config_files = [
            f"-var-file={self.paths.guest_config_file(common_file)}"
            for common_file in self.paths.common_config_dir.glob("*.tfvars")
        ]
        account_config_files = [
            f"-var-file={self.paths.guest_config_file(account_file)}"
            for account_file in self.paths.account_config_dir.glob("*.tfvars")
        ]
        return common_config_files + account_config_files

    def enable_mfa(self):
        """Enable Multi-Factor Authentication."""
        self.mfa_enabled = True

    def enable_sso(self):
        """Enable Single Sign-On Authentication."""
        self.sso_enabled = True

    def disable_authentication(self):
        """Disable all authentication."""
        self.mfa_enabled = False
        self.sso_enabled = False

    def _check_sso_token(self):
        """Check for the existence and validity of the SSO token to be used to get credentials."""

        # Adding `token` file name to this function in order to
        # meet the requirement regarding to have just one
        # token file in the sso/cache
        sso_role = self.paths.account_conf.get("sso_role")
        token_file = self.paths.sso_cache / sso_role

        token_files = list(self.paths.sso_cache.glob("*"))
        if not token_files:
            logger.error("No AWS SSO token found. Please log in or configure SSO.")
            raise Exit(1)

        if token_file not in token_files:
            sso_role = "token"
            token_file = self.paths.sso_cache / sso_role
            if token_file not in token_files:
                logger.error(
                    "No valid AWS SSO token found for current account.\n"
                    "Please log out and reconfigure SSO before proceeding."
                )
                raise Exit(1)

        entrypoint = self.entrypoint
        self.entrypoint = ""

        _, cached_token = self._exec(f"sh -c 'cat $SSO_CACHE_DIR/{sso_role}'")
        token = json.loads(cached_token)
        expiry = datetime.strptime(token.get("expiresAt"), "%Y-%m-%dT%H:%M:%SZ")
        renewal = datetime.utcnow()

        if expiry < renewal:
            logger.error(
                "AWS SSO token has expired, please log back in by running [bold]leverage aws sso login[/bold]"
                " to refresh your credentials before re-running the last command."
            )
            raise Exit(1)

        self.entrypoint = entrypoint

    def refresh_credentials(self):
        with AwsCredsEntryPoint(self, override_entrypoint=""):
            if exit_code := self._start('echo "Done."'):
                return exit_code

    def start(self, command, *arguments):
        with AwsCredsEntryPoint(self, self.entrypoint):
            return self._start(command, *arguments)

    def start_in_layer(self, command, *arguments):
        """Run a command that can only be performed in layer level."""
        self.paths.check_for_layer_location()

        return self.start(command, *arguments)

    def exec(self, command, *arguments):
        with AwsCredsEntryPoint(self):
            return self._exec(command, *arguments)

    # FIXME: we have a context manager for this now, remove this method later!
    def system_exec(self, command):
        """Momentarily override the container's default entrypoint. To run arbitrary commands and not only AWS CLI ones."""
        original_entrypoint = self.entrypoint
        self.entrypoint = ""
        exit_code, output = self._exec(command)

        self.entrypoint = original_entrypoint
        return exit_code, output

    def start_shell(self):
        """Launch a shell in the container."""
        if self.mfa_enabled or self.sso_enabled:
            self.paths.check_for_layer_location()

        with AwsCredsEntryPoint(self, override_entrypoint=""):
            self._start(self.SHELL)

    def set_backend_key(self, skip_validation=False):
        # Scenarios:
        #
        # scenario    |  s3 backend set   |  s3 key set  |  skip_validation  |  result
        # 0           |  false            |  false       |  false            |  fail
        # 1           |  false            |  false       |  true             |  ok
        # 2           |  true             |  false       |  false/true       |  set the key
        # 3           |  true             |  true        |  false/true       |  read the key
        try:
            config_tf_file = self.paths.cwd / "config.tf"
            config_tf = hcl2.loads(config_tf_file.read_text()) if config_tf_file.exists() else {}
            if (
                "terraform" in config_tf
                and "backend" in config_tf["terraform"][0]
                and "s3" in config_tf["terraform"][0]["backend"][0]
            ):
                if "key" in config_tf["terraform"][0]["backend"][0]["s3"]:
                    backend_key = config_tf["terraform"][0]["backend"][0]["s3"]["key"]
                    self._backend_key = backend_key
                else:
                    self._backend_key = (
                        f"{self.paths.cwd.relative_to(self.paths.root_dir).as_posix()}/terraform.tfstate".replace(
                            "/base-", "/"
                        ).replace("/tools-", "/")
                    )

                    in_container_file_path = (
                        f"{self.paths.guest_base_path}/{config_tf_file.relative_to(self.paths.root_dir).as_posix()}"
                    )
                    resp = self.system_exec(
                        "hcledit "
                        f"-f {in_container_file_path} -u"
                        f' attribute append terraform.backend.key "\\"{self._backend_key}\\""'
                    )
            else:
                if not skip_validation:
                    raise KeyError()
        except (KeyError, IndexError):
            logger.error(
                "[red]✘[/red] Malformed [bold]config.tf[/bold] file. Missing Terraform backend block. In some cases you may want to skip this check by using the --skip-validation flag, e.g. the first time you initialize a terraform-backend layer."
            )
            raise Exit(1)
        except Exception as e:
            logger.error("[red]✘[/red] Malformed [bold]config.tf[/bold] file. Unable to parse.")
            logger.debug(e)
            raise Exit(1)

    @property
    def backend_key(self):
        return self._backend_key

    @backend_key.setter
    def backend_key(self, backend_key):
        self._backend_key = backend_key


class TFautomvContainer(TerraformContainer):
    """Leverage Container tailored to run general commands."""

    TFAUTOMV_CLI_BINARY = "/usr/local/bin/tfautomv"

    def __init__(self, client):
        super().__init__(client)

        self.environment["TF_CLI_ARGS_init"] = " ".join(self.tf_default_args)
        self.environment["TF_CLI_ARGS_plan"] = " ".join(self.tf_default_args)

        self.entrypoint = self.TFAUTOMV_CLI_BINARY

        logger.debug(f"[bold cyan]Container configuration:[/bold cyan]\n{json.dumps(self.container_config, indent=2)}")

    def start(self, *arguments):
        with AwsCredsEntryPoint(self):
            return self._start("", *arguments)

    def start_in_layer(self, *arguments):
        """Run a command that can only be performed in layer level."""
        self.paths.check_for_layer_location()

        return self.start(*arguments)

    def exec(self, command, *arguments):
        with AwsCredsEntryPoint(self):
            return self._exec(command, *arguments)<|MERGE_RESOLUTION|>--- conflicted
+++ resolved
@@ -68,7 +68,7 @@
     LEVERAGE_IMAGE = "binbash/leverage-toolbox"
     SHELL = "/bin/bash"
 
-    def __init__(self, client, mounts: dict = None, env_vars: dict = None):
+    def __init__(self, client, mounts: tuple = None, env_vars: dict = None):
         """Project related paths are determined and stored. Project configuration is loaded.
 
         Args:
@@ -91,27 +91,8 @@
             )
             raise Exit(1)
 
-<<<<<<< HEAD
-        self.host_config = self.client.api.create_host_config(security_opt=["label:disable"], mounts=[])
-=======
-        # Get project name
-        self.project = self.common_conf.get("project", self.env_conf.get("PROJECT", False))
-        if not self.project:
-            logger.error("Project name has not been set. Exiting.")
-            raise Exit(1)
-
-        # Project mount location
-        self.guest_base_path = f"/{self.common_conf.get('project_long', 'project')}"
-
-        # Ensure credentials directory
-        self.host_aws_credentials_dir = self.home / ".aws" / self.project
-        if not self.host_aws_credentials_dir.exists():
-            self.host_aws_credentials_dir.mkdir(parents=True)
-        self.sso_cache = self.host_aws_credentials_dir / "sso" / "cache"
-
         mounts = [Mount(source=source, target=target, type="bind") for source, target in mounts] if mounts else []
         self.host_config = self.client.api.create_host_config(security_opt=["label:disable"], mounts=mounts)
->>>>>>> 65a0acd9
         self.container_config = {
             "image": f"{self.image}:{self.image_tag}",
             "command": "",
@@ -485,8 +466,7 @@
             "SSH_AUTH_SOCK": "" if SSH_AUTH_SOCK is None else "/ssh-agent",
         }
         self.entrypoint = self.TF_BINARY
-<<<<<<< HEAD
-        self.mounts = [
+        extra_mounts = [
             Mount(source=self.paths.root_dir.as_posix(), target=self.paths.guest_base_path, type="bind"),
             Mount(
                 source=self.paths.host_aws_credentials_dir.as_posix(),
@@ -494,12 +474,6 @@
                 type="bind",
             ),
             Mount(source=(self.paths.home / ".gitconfig").as_posix(), target="/etc/gitconfig", type="bind"),
-=======
-        extra_mounts = [
-            Mount(source=self.root_dir.as_posix(), target=self.guest_base_path, type="bind"),
-            Mount(source=self.host_aws_credentials_dir.as_posix(), target=self.guest_aws_credentials_dir, type="bind"),
-            Mount(source=(self.home / ".gitconfig").as_posix(), target="/etc/gitconfig", type="bind"),
->>>>>>> 65a0acd9
         ]
         self.mounts.extend(extra_mounts)
         # if you have set the tf plugin cache locally
