.PHONY: help build
LEVERAGE_TESTING_IMAGE := binbash/leverage-cli-testing
<<<<<<< HEAD
LEVERAGE_TESTING_TAG   := 2.0.0
=======
LEVERAGE_TESTING_TAG   := 1.0.0
>>>>>>> 14c7ca8c

help:
	@echo 'Available Commands:'
	@grep -E '^[a-zA-Z_-]+:.*?## .*$$' $(MAKEFILE_LIST) | sort | awk 'BEGIN {FS = ":.*?## "}; {printf " - \033[36m%-18s\033[0m %s\n", $$1, $$2}'

build-image: ## Build docker image
	docker build . -t ${LEVERAGE_TESTING_IMAGE}:${LEVERAGE_TESTING_TAG}

test-unit: ## Run unit tests and create a coverage report
<<<<<<< HEAD
	docker run --rm --privileged --mount type=bind,src=$(shell pwd),dst=/leverage -t ${LEVERAGE_TESTING_IMAGE}:${LEVERAGE_TESTING_TAG} pytest --verbose

test-unit-no-cov: ## Run unit tests with no coverage report
	docker run --rm --privileged --mount type=bind,src=$(shell pwd),dst=/leverage -t ${LEVERAGE_TESTING_IMAGE}:${LEVERAGE_TESTING_TAG} pytest --verbose --no-cov

test-int: ## Run integration tests
	docker run --rm --privileged --mount type=bind,src=$(shell pwd),dst=/leverage -t ${LEVERAGE_TESTING_IMAGE}:${LEVERAGE_TESTING_TAG} bash -c "pip3 install -e . > /dev/null && bats --verbose-run --show-output-of-passing-tests -p -r tests/bats"
=======
	docker run --rm --mount type=bind,src=$(shell pwd),dst=/leverage -t ${LEVERAGE_TESTING_IMAGE}:${LEVERAGE_TESTING_TAG} -c "pytest --verbose"

test-unit-no-cov: ## Run unit tests with no coverage report
	docker run --rm --mount type=bind,src=$(shell pwd),dst=/leverage -t ${LEVERAGE_TESTING_IMAGE}:${LEVERAGE_TESTING_TAG} -c "pytest --verbose --no-cov"

test-int: ## Run integration tests
	docker run --rm --mount type=bind,src=$(shell pwd),dst=/leverage -t ${LEVERAGE_TESTING_IMAGE}:${LEVERAGE_TESTING_TAG} bats -r tests/bats
>>>>>>> 14c7ca8c

tests: test-unit-no-cov test-int ## Run full set of tests

setup: ## Set up requirements
	python3 -m pip3 install --user --upgrade pipenv && pipenv install --dev

clean: ## Clean build files
	rm -rf ./build/
	rm -rf ./dist/

build: clean ## Build distributables
	pipenv run python setup.py sdist bdist_wheel

check: ## Check distributables
	pipenv run twine check dist/*

push: ## Push distributables to PyPi
	pipenv run twine upload --repository-url https://upload.pypi.org/legacy/ dist/*

push-test: ## Push distributables to Pypi test
	pipenv run twine upload --repository testpypi dist/*<|MERGE_RESOLUTION|>--- conflicted
+++ resolved
@@ -1,10 +1,6 @@
 .PHONY: help build
 LEVERAGE_TESTING_IMAGE := binbash/leverage-cli-testing
-<<<<<<< HEAD
 LEVERAGE_TESTING_TAG   := 2.0.0
-=======
-LEVERAGE_TESTING_TAG   := 1.0.0
->>>>>>> 14c7ca8c
 
 help:
 	@echo 'Available Commands:'
@@ -14,7 +10,6 @@
 	docker build . -t ${LEVERAGE_TESTING_IMAGE}:${LEVERAGE_TESTING_TAG}
 
 test-unit: ## Run unit tests and create a coverage report
-<<<<<<< HEAD
 	docker run --rm --privileged --mount type=bind,src=$(shell pwd),dst=/leverage -t ${LEVERAGE_TESTING_IMAGE}:${LEVERAGE_TESTING_TAG} pytest --verbose
 
 test-unit-no-cov: ## Run unit tests with no coverage report
@@ -22,15 +17,6 @@
 
 test-int: ## Run integration tests
 	docker run --rm --privileged --mount type=bind,src=$(shell pwd),dst=/leverage -t ${LEVERAGE_TESTING_IMAGE}:${LEVERAGE_TESTING_TAG} bash -c "pip3 install -e . > /dev/null && bats --verbose-run --show-output-of-passing-tests -p -r tests/bats"
-=======
-	docker run --rm --mount type=bind,src=$(shell pwd),dst=/leverage -t ${LEVERAGE_TESTING_IMAGE}:${LEVERAGE_TESTING_TAG} -c "pytest --verbose"
-
-test-unit-no-cov: ## Run unit tests with no coverage report
-	docker run --rm --mount type=bind,src=$(shell pwd),dst=/leverage -t ${LEVERAGE_TESTING_IMAGE}:${LEVERAGE_TESTING_TAG} -c "pytest --verbose --no-cov"
-
-test-int: ## Run integration tests
-	docker run --rm --mount type=bind,src=$(shell pwd),dst=/leverage -t ${LEVERAGE_TESTING_IMAGE}:${LEVERAGE_TESTING_TAG} bats -r tests/bats
->>>>>>> 14c7ca8c
 
 tests: test-unit-no-cov test-int ## Run full set of tests
 
