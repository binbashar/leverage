--- conflicted
+++ resolved
@@ -191,11 +191,8 @@
 """
 
 data_dict = {
-<<<<<<< HEAD
-=======
     PosixPath("config.tf"): FILE_CONFIG_TF,
     PosixPath("locals.tf"): FILE_LOCALS_TF,
->>>>>>> 9cbfa4c3
     "~/config/backend.tfvars": FILE_BACKEND_TFVARS,
     "~/.aws/test/config": FILE_AWS_CONFIG,
     "~/.aws/test/credentials": FILE_AWS_CREDENTIALS,
